--- conflicted
+++ resolved
@@ -28,7 +28,8 @@
   "author": "Turf Authors",
   "contributors": [
     "Tom MacWright <@tmcw>",
-    "Denis Carriere <@DenisCarriere>"
+    "Denis Carriere <@DenisCarriere>",
+    "Stefano Borghi <@stebogit>"
   ],
   "license": "MIT",
   "bugs": {
@@ -43,17 +44,11 @@
     "write-json-file": "^2.0.0"
   },
   "dependencies": {
-<<<<<<< HEAD
-    "@turf/bbox": "^4.6.0",
-    "@turf/center": "^4.6.1",
-    "@turf/helpers": "^4.6.0",
-    "@turf/meta": "^4.6.0",
-    "@turf/projection": "^4.6.0",
-=======
+    "@turf/bbox": "^4.7.1",
     "@turf/center": "4.7.1",
     "@turf/helpers": "4.7.1",
     "@turf/meta": "4.7.1",
->>>>>>> fb3b901e
+    "@turf/projection": "^4.7.1",
     "d3-geo": "^1.6.3",
     "jsts": "1.3.0"
   }

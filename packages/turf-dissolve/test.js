--- conflicted
+++ resolved
@@ -1,38 +1,10 @@
-<<<<<<< HEAD
-const fs = require('fs');
-const test = require('tape');
-const path = require('path');
-const load = require('load-json-file');
-const write = require('write-json-file');
-const {polygon, point, featureCollection} = require('@turf/helpers');
-const dissolve = require('./');
-=======
+import fs from 'fs';
 import test from 'tape';
 import path from 'path';
 import load from 'load-json-file';
 import write from 'write-json-file';
-import dissolve from '.';
-
-const directories = {
-    out: path.join(__dirname, 'test', 'out') + path.sep,
-    in: path.join(__dirname, 'test', 'in') + path.sep
-};
-
-test('turf-dissolve', t => {
-    const polys = load.sync(directories.in + 'polys.geojson');
-
-    // With Property
-    const polysByProperty = dissolve(polys, {propertyName: 'combine'});
-    if (process.env.REGEN) write.sync(directories.out + 'polysByProperty.geojson', polysByProperty);
-    t.equal(polysByProperty.features.length, 3);
-    t.deepEqual(polysByProperty, load.sync(directories.out + 'polysByProperty.geojson'));
-
-    // Without Property
-    const polysWithoutProperty = dissolve(polys);
-    if (process.env.REGEN) write.sync(directories.out + 'polysWithoutProperty.geojson', polysWithoutProperty);
-    t.equal(polysWithoutProperty.features.length, 2);
-    t.deepEqual(polysWithoutProperty, load.sync(directories.out + 'polysWithoutProperty.geojson'));
->>>>>>> d2db3b56
+import {polygon, point, featureCollection} from '@turf/helpers';
+import dissolve from './';
 
 const directories = {
     in: path.join(__dirname, 'test', 'in') + path.sep,
